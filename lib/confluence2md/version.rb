--- conflicted
+++ resolved
@@ -9,9 +9,5 @@
   ##
   ## Version
   ##
-<<<<<<< HEAD
-  VERSION = '1.0.26'
-=======
-  VERSION = '1.0.25'
->>>>>>> 110d644f
+  VERSION = '1.0.27'
 end