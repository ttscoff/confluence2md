#!/usr/bin/env ruby -W1
# frozen_string_literal: true

# Requirements:
#   Ruby 3.x
#   Pandoc installed in $PATH

require 'fileutils'
require 'shellwords'
require 'optparse'
require 'erb'
require 'open3'
begin
  require 'rbconfig'
rescue LoadError
end

module TTY
  # Responsible for detecting terminal screen size
  #
  # @api public
  module Screen
    # The Ruby configuration
    #
    # @return [Hash]
    #
    # @api private
    RUBY_CONFIG = defined?(::RbConfig) ? ::RbConfig::CONFIG : {}
    private_constant :RUBY_CONFIG

    # Define module method as private
    #
    # @return [void]
    #
    # @api private
    def self.private_module_function(name)
      module_function(name)
      private_class_method(name)
    end

    case RUBY_CONFIG['host_os'] || ::RUBY_PLATFORM
    when /mswin|msys|mingw|cygwin|bccwin|wince|emc/
      # Detect Windows system
      #
      # @return [Boolean]
      #
      # @!visibility private
      def windows?
        true
      end
    else
      # Detect Windows system
      #
      # @return [Boolean]
      #
      # @!visibility private
      def windows?
        false
      end
    end
    module_function :windows?

    case RUBY_CONFIG['ruby_install_name'] || ::RUBY_ENGINE
    when /jruby/
      # Detect JRuby
      #
      # @return [Boolean]
      #
      # @!visibility private
      def jruby?
        true
      end
    else
      # Detect JRuby
      #
      # @return [Boolean]
      #
      # @!visibility private
      def jruby?
        false
      end
    end
    module_function :jruby?

    # The default terminal screen size
    #
    # @return [Array(Integer, Integer)]
    #
    # @api private
    DEFAULT_SIZE = [27, 80].freeze

    @env = ENV
    @output = $stderr

    class << self
      # The environment variables
      #
      # @example
      #   TTY::Screen.env
      #
      # @example
      #   TTY::Screen.env = {"ROWS" => "51", "COLUMNS" => "211"}
      #
      # @return [Enumerable]
      #
      # @api public
      attr_accessor :env

      # The output stream with standard error as default
      #
      # @example
      #   TTY::Screen.output
      #
      # @example
      #   TTY::Screen.output = $stdout
      #
      # @return [IO]
      #
      # @api public
      attr_accessor :output
    end

    # Detect terminal screen size
    #
    # @example
    #   TTY::Screen.size # => [51, 211]
    #
    # @return [Array(Integer, Integer)]
    #   the terminal screen size
    #
    # @api public
    def size(verbose: false)
      size_from_java(verbose: verbose) ||
        size_from_win_api(verbose: verbose) ||
        size_from_ioctl ||
        size_from_io_console(verbose: verbose) ||
        size_from_readline(verbose: verbose) ||
        size_from_tput ||
        size_from_stty ||
        size_from_env ||
        size_from_ansicon ||
        size_from_default
    end
    module_function :size

    # Detect terminal screen width
    #
    # @example
    #   TTY::Screen.width # => 211
    #
    # @return [Integer]
    #
    # @api public
    def width
      size[1]
    end
    module_function :width

    alias columns width
    alias cols width
    module_function :columns
    module_function :cols

    # Detect terminal screen height
    #
    # @example
    #   TTY::Screen.height # => 51
    #
    # @return [Integer]
    #
    # @api public
    def height
      size[0]
    end
    module_function :height

    alias rows height
    alias lines height
    module_function :rows
    module_function :lines

    # Detect terminal screen size from default
    #
    # @return [Array(Integer, Integer)]
    #
    # @api private
    def size_from_default
      DEFAULT_SIZE
    end
    module_function :size_from_default

    if windows?
      # The standard output handle
      #
      # @return [Integer]
      #
      # @api private
      STDOUT_HANDLE = 0xFFFFFFF5

      # Detect terminal screen size from Windows API
      #
      # @param [Boolean] verbose
      #   the verbose mode, by default false
      #
      # @return [Array(Integer, Integer), nil]
      #   the terminal screen size or nil
      #
      # @api private
      def size_from_win_api(verbose: false)
        require 'fiddle' unless defined?(Fiddle)

        kernel32 = Fiddle::Handle.new('kernel32')
        get_std_handle = Fiddle::Function.new(
          kernel32['GetStdHandle'], [-Fiddle::TYPE_INT], Fiddle::TYPE_INT)
        get_console_buffer_info = Fiddle::Function.new(
          kernel32['GetConsoleScreenBufferInfo'],
          [Fiddle::TYPE_LONG, Fiddle::TYPE_VOIDP], Fiddle::TYPE_INT)

        format = 'SSSSSssssSS'
        buffer = ([0] * format.size).pack(format)
        stdout_handle = get_std_handle.(STDOUT_HANDLE)

        get_console_buffer_info.(stdout_handle, buffer)
        _, _, _, _, _, left, top, right, bottom, = buffer.unpack(format)
        size = [bottom - top + 1, right - left + 1]
        size if nonzero_column?(size[1] - 1)
      rescue LoadError
        warn 'no native fiddle module found' if verbose
      rescue Fiddle::DLError
        # non windows platform or no kernel32 lib
      end
    else
      def size_from_win_api(verbose: false)
        nil
      end
    end
    module_function :size_from_win_api

    if jruby?
      # Detect terminal screen size from Java
      #
      # @param [Boolean] verbose
      #   the verbose mode, by default false
      #
      # @return [Array(Integer, Integer), nil]
      #   the terminal screen size or nil
      #
      # @api private
      def size_from_java(verbose: false)
        require 'java'

        java_import 'jline.TerminalFactory'
        terminal = TerminalFactory.get
        size = [terminal.get_height, terminal.get_width]
        size if nonzero_column?(size[1])
      rescue
        warn 'failed to import java terminal package' if verbose
      end
    else
      def size_from_java(verbose: false)
        nil
      end
    end
    module_function :size_from_java

    # Detect terminal screen size from io-console
    #
    # On Windows, the io-console falls back to reading environment
    # variables. This means any user changes to the terminal screen
    # size will not be reflected in the runtime of the Ruby application.
    #
    # @param [Boolean] verbose
    #   the verbose mode, by default false
    #
    # @return [Array(Integer, Integer), nil]
    #   the terminal screen size or nil
    #
    # @api private
    def size_from_io_console(verbose: false)
      return unless output.tty?

      require 'io/console' unless IO.method_defined?(:winsize)
      return unless output.respond_to?(:winsize)

      size = output.winsize
      size if nonzero_column?(size[1])
    rescue Errno::EOPNOTSUPP
      # no support for winsize on output
    rescue LoadError
      warn 'no native io/console support or io-console gem' if verbose
    end
    module_function :size_from_io_console

    if !jruby? && output.respond_to?(:ioctl)
      # The get window size control code for Linux
      #
      # @return [Integer]
      #
      # @api private
      TIOCGWINSZ = 0x5413

      # The get window size control code for FreeBSD and macOS
      #
      # @return [Integer]
      #
      # @api private
      TIOCGWINSZ_PPC = 0x40087468

      # The get window size control code for Solaris
      #
      # @return [Integer]
      #
      # @api private
      TIOCGWINSZ_SOL = 0x5468

      # The ioctl window size buffer format
      #
      # @return [String]
      #
      # @api private
      TIOCGWINSZ_BUF_FMT = 'SSSS'
      private_constant :TIOCGWINSZ_BUF_FMT

      # The ioctl window size buffer length
      #
      # @return [Integer]
      #
      # @api private
      TIOCGWINSZ_BUF_LEN = TIOCGWINSZ_BUF_FMT.length
      private_constant :TIOCGWINSZ_BUF_LEN

      # Detect terminal screen size from ioctl
      #
      # @return [Array(Integer, Integer), nil]
      #   the terminal screen size or nil
      #
      # @api private
      def size_from_ioctl
        buffer = Array.new(TIOCGWINSZ_BUF_LEN, 0).pack(TIOCGWINSZ_BUF_FMT)

        if ioctl?(TIOCGWINSZ, buffer) ||
           ioctl?(TIOCGWINSZ_PPC, buffer) ||
           ioctl?(TIOCGWINSZ_SOL, buffer)

          rows, cols, = buffer.unpack(TIOCGWINSZ_BUF_FMT)
          [rows, cols] if nonzero_column?(cols)
        end
      end

      # Check if the ioctl call gets window size on any standard stream
      #
      # @param [Integer] control
      #   the control code
      # @param [String] buf
      #   the window size buffer
      #
      # @return [Boolean]
      #   true if the ioctl call gets window size, false otherwise
      #
      # @api private
      def ioctl?(control, buf)
        ($stdout.ioctl(control, buf) >= 0) ||
          ($stdin.ioctl(control, buf) >= 0) ||
          ($stderr.ioctl(control, buf) >= 0)
      rescue SystemCallError
        false
      end
      module_function :ioctl?
    else
      def size_from_ioctl; nil end
    end
    module_function :size_from_ioctl

    # Detect terminal screen size from readline
    #
    # @param [Boolean] verbose
    #   the verbose mode, by default false
    #
    # @return [Array(Integer, Integer), nil]
    #   the terminal screen size or nil
    #
    # @api private
    def size_from_readline(verbose: false)
      return unless output.tty?

      require 'readline' unless defined?(::Readline)
      return unless ::Readline.respond_to?(:get_screen_size)

      size = ::Readline.get_screen_size
      size if nonzero_column?(size[1])
    rescue LoadError
      warn 'no readline gem' if verbose
    rescue NotImplementedError
    end
    module_function :size_from_readline

    # Detect terminal screen size from tput
    #
    # @return [Array(Integer, Integer), nil]
    #   the terminal screen size or nil
    #
    # @api private
    def size_from_tput
      return unless output.tty? && command_exist?('tput')

      lines = run_command('tput', 'lines')
      return unless lines

      cols = run_command('tput', 'cols')
      [lines.to_i, cols.to_i] if nonzero_column?(cols)
    end
    module_function :size_from_tput

    # Detect terminal screen size from stty
    #
    # @return [Array(Integer, Integer), nil]
    #   the terminal screen size or nil
    #
    # @api private
    def size_from_stty
      return unless output.tty? && command_exist?('stty')

      out = run_command('stty', 'size')
      return unless out

      size = out.split.map(&:to_i)
      size if nonzero_column?(size[1])
    end
    module_function :size_from_stty

    # Detect terminal screen size from environment variables
    #
    # After executing Ruby code, when the user changes terminal
    # screen size during code runtime, the code will not be
    # notified, and hence will not see the new size reflected
    # in its copy of LINES and COLUMNS environment variables.
    #
    # @return [Array(Integer, Integer), nil]
    #   the terminal screen size or nil
    #
    # @api private
    def size_from_env
      return unless env['COLUMNS'] =~ /^\d+$/

      size = [(env['LINES'] || env['ROWS']).to_i, env['COLUMNS'].to_i]
      size if nonzero_column?(size[1])
    end
    module_function :size_from_env

    # Detect terminal screen size from the ANSICON environment variable
    #
    # @return [Array(Integer, Integer), nil]
    #   the terminal screen size or nil
    #
    # @api private
    def size_from_ansicon
      return unless env['ANSICON'] =~ /\((.*)x(.*)\)/

      size = [::Regexp.last_match(2).to_i, ::Regexp.last_match(1).to_i]
      size if nonzero_column?(size[1])
    end
    module_function :size_from_ansicon

    # Check if a command exists
    #
    # @param [String] command
    #   the command to check
    #
    # @return [Boolean]
    #
    # @api private
    def command_exist?(command)
      exts = env.fetch('PATHEXT', '').split(::File::PATH_SEPARATOR)
      env.fetch('PATH', '').split(::File::PATH_SEPARATOR).any? do |dir|
        file = ::File.join(dir, command)
        ::File.exist?(file) ||
          exts.any? { |ext| ::File.exist?("#{file}#{ext}") }
      end
    end
    private_module_function :command_exist?

    # Run command capturing the standard output
    #
    # @param [Array<String>] args
    #   the command arguments
    #
    # @return [String, nil]
    #   the command output or nil
    #
    # @api private
    def run_command(*args)
      %x(#{args.join(' ')})
    rescue IOError, SystemCallError
      nil
    end
    private_module_function :run_command

    # Check if a number is non-zero
    #
    # @param [Integer, String] column
    #   the column to check
    #
    # @return [Boolean]
    #
    # @api private
    def nonzero_column?(column)
      column.to_i > 0
    end
    private_module_function :nonzero_column?
  end
end

##
## module for terminal output
##
module CLI
  # String helpers
  class ::String
    ##
    ## Truncate a string at the end, accounting for message prefix
    ##
    ## @param      prefix  [Integer] The length of the prefix
    ##
    def trunc(prefix = 8)
      if length > TTY::Screen.cols - prefix
        self[0..TTY::Screen.cols - prefix]
      else
        self
      end
    end

    #---------------------------------------------------------------------------
    ## Destructive version of #trunc
    ##
    ## @param      prefix  [Integer] The length of the prefix
    ##
    ## @return     [String] truncated string
    ##
    def trunc!(prefix)
      replace trunc(prefix)
    end
  end

  class << self
    # Enable coloring
    attr_writer :coloring
    # Enable debugging
    attr_writer :debug

    ## Basic ANSI color codes
    COLORS = {
      black: 30,
      red: 31,
      green: 32,
      yellow: 33,
      cyan: 36,
      white: 37,
      default: 39
    }.freeze

    ## Basic ANSI style codes
    FORMATS = {
      reset: 0,
      bold: 1,
      dark: 2,
      italic: 3,
      underline: 4,
      underscore: 4,
      blink: 5,
      rapid_blink: 6,
      negative: 7
    }.freeze

    ##
    ## Convert symbol to ansi code based on table
    ##
    ## @param      color  [Symbol, String] The color
    ## @param      style  [Array<Symbol>] The style, :bold, :dark, etc.
    ##
    def to_ansi(color, style = [:normal])
      return '' unless @coloring

      style = [style] unless style.is_a?(Array)
      prefix = style.map { |s| "#{FORMATS[s.to_sym]};" }.join
      "\033[#{prefix}#{COLORS[color.to_sym]}m"
    end

    ##
    ## Send ansi code for resetting cursor to beginning of current line
    ##
    def reset_line
      "\033\[A" if @coloring
    end

    ##
    ## Send ansi code for clearing the current line
    ##
    def kill_line
      "\033\[2K" if @coloring
    end

    ##
    ## Send ansi code for reset to regular text
    ##
    def reset
      to_ansi(:default, :reset)
    end

    ##
    ## Send ansi code for bold white text
    ##
    def white
      to_ansi(:white, :bold)
    end

    ##
    ## Display alert level message. Ignored unless debugging is active
    ##
    ## @param      message  [String] The message
    ##
    def debug(message)
      warn "#{kill_line}#{to_ansi(:white, :dark)}DEBUG: #{message.trunc}#{reset}\n" if @debug
    end

    ##
    ## Display error level message
    ##
    ## @param      message  [String] The message
    ##
    def error(message)
      warn "\n#{to_ansi(:red, :bold)}ERROR: #{white}#{message.trunc}#{reset}\n"
    end

    ##
    ## Display alert level message
    ##
    ## @param      message  [String] The message
    ##
    def alert(message)
      warn "#{kill_line}#{to_ansi(:yellow, :bold)}ALERT: #{white}#{message.trunc}#{reset}\n"
    end

    ##
    ## Display completion message
    ##
    ## @param      message  [String] The message
    ##
    def finished(message)
      warn "#{kill_line}#{to_ansi(:cyan, :bold)}FINISHED: #{white}#{message.trunc(10)}#{reset}\n"
    end

    ##
    ## Display info message. Formats as white if coloring is enabled, resets to
    ## beginning of line unless debugging
    ##
    ## @param      message  [String] The message
    ##
    def info(message)
      warn "#{kill_line}#{white} INFO: #{message.trunc}#{reset_line unless @debug}"
    end
  end
end

# Table formatting, cleans up tables in content
class TableCleanup
  # Max cell width for formatting, defaults to 30
  attr_writer :max_cell_width
  # Max table width for formatting, defaults to 60
  attr_writer :max_table_width
  # The content to process
  attr_writer :content

  ##
  ## Initialize a table cleaner
  ##
  ## @param      content  [String] The content to clean
  ## @param      options  [Hash] The options
  ##
  def initialize(content = nil, options = nil)
    @content = content ? content : ''
    @max_cell_width = options && options[:max_cell_width] ? options[:max_cell_width] : 30
    @max_table_width = options && options[:max_table_width] ? options[:max_table_width] : nil
  end

  ##
  ## Split a row string on pipes
  ##
  ## @param      row   [String] The row string
  ##
  ## @return [Array] array of cell strings
  ##
  def parse_cells(row)
    row.split('|').map(&:strip)[1..-1]
  end

  ##
  ## Builds a formatted table
  ##
  ## @param      table [Array<Array>]   The table, an array of row arrays
  ##
  ## @return [String] the formatted table
  ##
  def build_table(table)
    @widths = [0] * table.first.size

    table.each do |row|
      row.each_with_index do |cell, col|
        @widths[col] = cell.size if @widths[col] < cell.size
      end
    end

    @string = String.new

    first_row = table.shift
    render_row first_row
    render_alignment

    table.each do |row|
      render_row row
    end

    @string
  end

  ##
  ## Align content withing cell based on header alignments
  ##
  ## @param      string     [String] The string to align
  ## @param      width      [Integer] The cell width
  ##
  ## @return [String] aligned string
  ##
  def align(alignment, string, width)
    case alignment
    when :left
      string.ljust(width, ' ')
    when :right
      string.rjust(width, ' ')
    when :center
      string.center(width, ' ')
    end
  end

  ##
  ## Render a row
  ##
  ## @param      row     [Array] The row of cell contents
  ##
  ## @return [String] the formatted row
  ##
  def render_row(row)
    idx = 0
    @max_cell_width = @max_table_width / row.count if @max_table_width

    @string << '|'
    row.zip(@widths).each do |cell, width|
      width = @max_cell_width - 2 if width >= @max_cell_width
      content = @alignment ? align(@alignment[idx], cell, width) : cell.ljust(width, ' ')
      @string << " #{content} |"
      idx += 1
    end
    @string << "\n"
  end

  ##
  ## Render the alignment row
  ##
  def render_alignment
    @string << '|'
    @alignment.zip(@widths).each do |align, width|
      @string << ':' if align == :left
      width = @max_cell_width - 2 if width >= @max_cell_width
      @string << '-' * (width + (align == :center ? 2 : 1))
      @string << ':' if align == :right
      @string << '|'
    end
    @string << "\n"
  end

  ##
  ## String helpers
  ##
  class ::String
    ##
    ## Ensure leading and trailing pipes
    ##
    ## @return     [String] string with pipes
    ##
    def ensure_pipes
      strip.gsub(/^\|?(.*?)\|?$/, '|\1|')
    end

    def alignment?
      self =~ /^[\s|:-]+$/ ? true : false
    end
  end

  ##
  ## Clean tables within content
  ##
  def clean
    table_rx = /^(?ix)(?<table>
    (?<header>\|?(?:.+?\|)+.*?)\s*\n
    (?<align>\|?(?:[:-]+\|)+[:-]*)\s*\n
    (?<rows>(?:\|?(?:.+?\|)+.*?(?:\n|\Z))+))/

    tables = @content.to_enum(:scan, table_rx).map { Regexp.last_match }

    table = []
    tables.each do |t|
      @alignment = parse_cells(t['align'].ensure_pipes).map do |cell|
        if cell[0, 1] == ':' && cell[-1, 1] == ':'
          :center
        elsif cell[-1, 1] == ':'
          :right
        else
          :left
        end
      end

      lines = t['table'].split(/\n/)
      lines.delete_if(&:alignment?)

      lines.each do |row|
        # Ensure leading and trailing pipes
        row = row.ensure_pipes

        cells = parse_cells(row)

        table << cells
      end

      @content.sub!(/#{Regexp.escape(t['table'])}/, "#{build_table(table)}\n")
    end
    @content
  end
end

##
## Class for converting HTML to Markdown using Nokogiri
##
class HTML2Markdown
  def initialize(str, baseurl = nil)
    begin
      require 'nokogiri'
    rescue LoadError
      puts 'Nokogiri not installed. Please run `gem install --user-install nokogiri` or `sudo gem install nokogiri`.'
      Process.exit 1
    end

    @links = []
    @baseuri = (baseurl ? URI.parse(baseurl) : nil)
    @section_level = 0
    @encoding = str.encoding
    @markdown = output_for(Nokogiri::HTML(str, baseurl).root).gsub(/\n+/, "\n")
  end

  ##
  ## Output conversion, adding stored links in reference format.
  ##
  ## @return     [String] String representation of the object.
  ##
  def to_s
    i = 0
    "#{@markdown}\n\n" + @links.map do |link|
      i += 1
      "[#{i}]: #{link[:href]}" + (link[:title] ? " (#{link[:title]})" : '')
    end.join("\n")
  end

  ##
  ## Output all children for the node
  ##
  ## @param      node  [Nokogiri] the Nokogiri node to process
  ##
  ## @see        #output_for
  ##
  ## @return     output of node's children
  ##
  def output_for_children(node)
    node.children.map { |el| output_for(el) }.join
  end

  ##
  ## Add link to the stored links for outut later
  ##
  ## @param      link  [Hash] The link (:href) and title (:title)
  ##
  ## @return     [Integer] length of links hash
  ##
  def add_link(link)
    if @baseuri
      begin
        link[:href] = URI.parse(link[:href])
      rescue StandardError
        link[:href] = URI.parse('')
      end
      link[:href].scheme = @baseuri.scheme unless link[:href].scheme
      unless link[:href].opaque
        link[:href].host = @baseuri.host unless link[:href].host
        link[:href].path = "#{@baseuri.path}/#{link[:href].path}" if link[:href].path.to_s[0] != '/'
      end
      link[:href] = link[:href].to_s
    end
    @links.each_with_index do |l, i|
      return i + 1 if l[:href] == link[:href]
    end
    @links << link
    @links.length
  end

  ##
  ## Wrap string respecting word boundaries
  ##
  ## @param      str   [String]   The string to wrap
  ##
  ## @return     [String] wrapped string
  ##
  def wrap(str)
    return str if str =~ /\n/

    out = []
    line = []
    str.split(/[ \t]+/).each do |word|
      line << word
      if line.join(' ').length >= 74
        out << line.join(' ') << " \n"
        line = []
      end
    end
    out << line.join(' ') + (str[-1..-1] =~ /[ \t\n]/ ? str[-1..-1] : '')
    out.join
  end

  ##
  ## Output for a single node
  ##
  ## @param      node [Nokogiri]  The Nokogiri node object
  ##
  ## @return [String] outut of node
  ##
  def output_for(node)
    case node.name
    when 'head', 'style', 'script'
      ''
    when 'br'
      ' '
    when 'p', 'div'
      "\n\n#{wrap(output_for_children(node))}\n\n"
    when 'section', 'article'
      @section_level += 1
      o = "\n\n----\n\n#{output_for_children(node)}\n\n"
      @section_level -= 1
      o
    when /h(\d+)/
      "\n\n#{'#' * (Regexp.last_match(1).to_i + @section_level)} #{output_for_children(node)}\n\n"
    when 'blockquote'
      @section_level += 1
      o = "\n\n> #{wrap(output_for_children(node)).gsub(/\n/, "\n> ")}\n\n".gsub(/> \n(> \n)+/, "> \n")
      @section_level -= 1
      o
    when 'ul'
      "\n\n" + node.children.map do |el|
        next if el.name == 'text'

        "* #{output_for_children(el).gsub(/^(\t)|(    )/, "\t\t").gsub(/^>/, "\t>")}\n"
      end.join + "\n\n"
    when 'ol'
      i = 0
      "\n\n" + node.children.map { |el|
        next if el.name == 'text'

        i += 1
        "#{i}. #{output_for_children(el).gsub(/^(\t)|(    )/, "\t\t").gsub(/^>/, "\t>")}\n"
      }.join + "\n\n"
    when 'code'
      block = "\t#{wrap(output_for_children(node)).gsub(/\n/, "\n\t")}"
      if block.count("\n").zero?
        "`#{output_for_children(node)}`"
      else
        block
      end
    when 'hr'
      "\n\n----\n\n"
    when 'a', 'link'
      link = { href: node['href'], title: node['title'] }
      "[#{output_for_children(node).gsub("\n", ' ')}][#{add_link(link)}]"
    when 'img'
      link = { href: node['src'], title: node['title'] }
      "![#{node['alt']}][#{add_link(link)}]"
    when 'video', 'audio', 'embed'
      link = { href: node['src'], title: node['title'] }
      "[#{output_for_children(node).gsub("\n", ' ')}][#{add_link(link)}]"
    when 'object'
      link = { href: node['data'], title: node['title'] }
      "[#{output_for_children(node).gsub("\n", ' ')}][#{add_link(link)}]"
    when 'i', 'em', 'u'
      "_#{node.text.sub(/(\s*)?$/, '_\1')}"
    when 'b', 'strong'
      "**#{node.text.sub(/(\s*)?$/, '**\1')}"
    # Tables are not part of Markdown, so we output WikiCreole
    when 'tr'
      ths = node.children.select { |c| c.name == 'th' }
      tds = node.children.select { |c| c.name == 'td' }
      if ths.count > 1 && tds.count.zero?
        output = node.children.select { |c| c.name == 'th' }
                     .map { |c| output_for(c) }
                     .join.gsub(/\|\|/, '|')
        align = node.children.select { |c| c.name == 'th' }
                    .map { ':---|' }
                    .join
        "#{output}\n|#{align}"
      else
        node.children.select { |c| c.name == 'th' || c.name == 'td' }
            .map { |c| output_for(c) }
            .join.gsub(/\|\|/, '|')
      end
    when 'th', 'td'
      "|#{clean_cell(output_for_children(node).strip)}|"
    when 'text'
      # Sometimes Nokogiri lies. Force the encoding back to what we know it is
      if (c = node.content.force_encoding(@encoding)) =~ /\S/
        c.gsub(/\n\n+/, '<$PreserveDouble$>')
         .gsub(/\s+/, ' ')
         .gsub(/<\$PreserveDouble\$>/, "\n\n")
      else
        c
      end
    else
      wrap(output_for_children(node))
    end
  end

  ##
  ## Remove HTML tags from a table cell
  ##
  ## @param      content  [String] The cell content
  ##
  ## @return     [String] the cleaned content
  ##
  def clean_cell(content)
    content.gsub!(%r{</?p>}, '')
    content.gsub!(%r{<li>(.*?)</li>}m, "- \\1\n")
    content.gsub(%r{<(\w+)(?: .*?)?>(.*?)</\1>}m, '\2')
    content.gsub(/\n+/, '<br/>')
  end
end

# Main Confluence to Markdown class
class Confluence2MD
  ##
  ## Initialize a new Confluence2MD object
  ##
  ## @param      options  [Hash] The options
  ##
  def initialize(options = {})
    defaults = {
      clean_dirs: false,
      clean_tables: false,
      fix_headers: true,
      fix_hierarchy: true,
      fix_tables: false,
      include_source: false,
      max_table_width: nil,
      max_cell_width: 30,
      rename_files: true,
      strip_emoji: true,
      strip_meta: false,
      update_links: true
    }
    @options = defaults.merge(options)
    CLI.debug = options[:debug] || false
    CLI.coloring = options[:color] ? true : false
  end

  ##
  ## Pandoc options
  ##
  ## @param      additional  [Array] array of additional
  ##                         options
  ##
  ## @return     [String] all options as a command line string
  ##
  def pandoc_options(additional)
    additional = [additional] if additional.is_a?(String)
    [
      '--wrap=none',
      '-f html',
      '-t markdown_strict+rebase_relative_paths'
    ].concat(additional).join(' ')
  end

  ##
  ## Copy attachments folder to markdown/
  ##
  def copy_attachments(markdown_dir)
    target = File.expand_path('attachments')

    target = File.expand_path('images/attachments') unless File.directory?(target)
    unless File.directory?(target)
      CLI.alert "Attachments directory not found #{target}"
      return
    end

    FileUtils.cp_r(target, markdown_dir)
    CLI.info "Copied #{target.trunc_middle(60)} to #{markdown_dir}"
  end

  ##
  ## Flatten the attachments folder and move contents to images/
  ##
  def flatten_attachments
    target = File.expand_path('attachments')

    target = File.expand_path('images/attachments') unless File.directory?(target)
    unless File.directory?(target)
      CLI.alert "Attachments directory not found #{target}"
      return
    end

    copied = 0

    Dir.glob('**/*', base: target).each do |file|
      next unless file =~ /(png|jpe?g|gif|pdf|svg)$/

      file = File.join(target, file)

      CLI.debug "Copying #{file} to #{File.join('markdown/images', File.basename(file))}"
      FileUtils.cp file, File.join('markdown/images', File.basename(file))
      copied += 1
    end

    CLI.info "Copied #{copied} files from attachments to images"
  end

  ##
  ## Delete images/images folder if it exists
  ##
  def clean_images_folder
    folder = File.expand_path('images/images')
    if File.directory?(folder)
      CLI.alert "Deleting images/images folder"
      FileUtils.rm_rf(folder)
    end
  end

  ##
  ## Convert all HTML files in current directory to Markdown. Creates
  ## directories for stripped HTML and markdown output, with subdirectory for
  ## extracted images.
  ##
  def all_html
    stripped_dir = File.expand_path('stripped')
    markdown_dir = File.expand_path('markdown')

    if @options[:clean_dirs]
      CLI.alert "Cleaning out markdown directories"

      # Clear out previous runs
      FileUtils.rm_rf(stripped_dir) if File.exist?(stripped_dir)
      FileUtils.rm_rf(markdown_dir) if File.exist?(markdown_dir)
    end
    FileUtils.mkdir_p(stripped_dir)
    FileUtils.mkdir_p(File.join(markdown_dir, 'images'))

    if @options[:flatten_attachments]
      flatten_attachments
    else
      copy_attachments(markdown_dir)
    end

    index_h = {}
    counter = 0

    Dir.glob('*.html') do |html|
      counter += 1
      content = IO.read(html)
      basename = File.basename(html, '.html')
      stripped = File.join('stripped', "#{basename}.html")

      markdown = if @options[:rename_files]
                   title = content.match(%r{<title>(.*?)</title>}m)[1]
                                  .sub(/^.*? : /, '').sub(/👓/, '').sub(/copy of /i, '')
                   File.join('markdown', "#{title.slugify}.md")
                 else
                   File.join('markdown', "#{basename}.md")
                 end
      content.prepare_content!(@options)

      File.open(stripped, 'w') { |f| f.puts content }

      res, err, status = Open3.capture3(%(pandoc #{pandoc_options('--extract-media markdown/images')} "#{stripped}"))
      unless status.success?
        CLI.error("Failed to run pandoc on #{File.basename(stripped)}")
        CLI.debug err
        next
      end

      CLI.info("#{html.trunc_middle(60)} => #{markdown.trunc_middle(60)}")
      res = "#{res}\n\n<!--Source: #{html}-->\n" if @options[:include_source]
      res = res.fix_tables if @options[:fix_tables]

      res.relative_paths!
      res.strip_comments!
      res.markdownify_images!
      if @options[:clean_tables] && @options[:fix_tables]
        tc = TableCleanup.new(res)
        tc.max_cell_width = @options[:max_cell_width] if @options[:max_cell_width]
        tc.max_table_width = @options[:max_table_width] if @options[:max_table_width]
        res = tc.clean
      end

      res.repoint_flattened! if @options[:flatten_attachments]

      index_h[File.basename(html)] = File.basename(markdown)
      File.open(markdown, 'w') { |f| f.puts res }
    end

    # Update local HTML links to Markdown filename
    update_links(index_h) if @options[:rename_files] && @options[:update_links]
    # Delete interim HTML directory
    FileUtils.rm_f('stripped')
    clean_images_folder
    CLI.finished "Processed #{counter} files"
  end

  ##
  ## Update local links based on dictionary. Rewrites Markdown files in place.
  ##
  ## @param      index_h  [Hash] dictionary of filename mappings { [html_filename] = markdown_filename }
  ##
  def update_links(index_h)
    Dir.chdir('markdown')
    Dir.glob('*.md').each do |file|
      content = IO.read(file)
      index_h.each do |html, markdown|
        target = markdown.sub(/\.md$/, '.html')
        content.gsub!(/(?<!Source: )#{html}/, target)
      end
      File.open(file, 'w') { |f| f.puts content }
    end
  end

  ##
  ## Convert a single HTML file passed by path on the command line. Returns
  ## Markdown result as string for output to STDOUT.
  ##
  ## @param      html  [String] the HTML file path
  ##
  ## @return     [String] The Markdown result
  ##
  def single_file(html)
    content = IO.read(html)

    markdown = if @options[:rename_files]
                 title = content.match(%r{<title>(.*?)</title>}m)[1]
                                .sub(/^.*? : /, '').sub(/👓/, '').sub(/copy of /i, '')
                 "#{title.slugify}.md"
               end

    content.prepare_content!(@options)

    res, err, status = Open3.capture3(%(echo #{Shellwords.escape(content)} | pandoc #{pandoc_options('--extract-media images')}))
    unless status.success?
      CLI.error("Failed to run pandoc on #{File.basename(stripped)}")
      CLI.debug err
      return nil
    end

    res = "#{res}\n\n<!--Source: #{html}-->\n" if @options[:include_source]
    res = res.fix_tables if @options[:fix_tables]
    if @options[:clean_tables] && @options[:fix_tables]
      tc = TableCleanup.new(res)
      tc.max_cell_width = @options[:max_cell_width] if @options[:max_cell_width]
      tc.max_table_width = @options[:max_table_width] if @options[:max_table_width]
      res = tc.clean
    end
    return res.relative_paths.strip_comments unless markdown

    CLI.info "#{html.trunc_middle(60)} => #{markdown}"
    File.open(markdown, 'w') { |f| f.puts res.relative_paths.strip_comments }
    nil
  end

  ##
  ## Handle input from pipe and convert to Markdown
  ##
  ## @param      content  [String] The HTML input
  ##
  ## @return     [String] Markdown output
  ##
  def handle_stdin(content)
    content.prepare_content!(@options)
    content = Shellwords.escape(content)

    res, err, status = Open3.capture3(%(echo #{content} | pandoc #{pandoc_options('--extract-media images')}))
    unless status.success?
      CLI.error 'Failed to run pandoc on STDIN'
      CLI.debug err
      return nil
    end

    res = res.fix_tables if @options[:fix_tables]
    if @options[:clean_tables] && @options[:fix_tables]
      tc = TableCleanup.new(res)
      tc.max_cell_width = @options[:max_cell_width] if @options[:max_cell_width]
      tc.max_table_width = @options[:max_table_width] if @options[:max_table_width]
      res = tc.clean
    end
    res.relative_paths.strip_comments
  end

  # string helpers
  class ::String
    ##
    ## Truncate string in middle
    ##
    ## @param      length  [Integer] final length of string
    ##
    ## @return     [String] truncated string
    ##
    def trunc_middle(length)
      string = dup

      return string if string.length <= length

      start_length = (length - 5) / 2
      end_length = length - start_length - 5

      "#{string[0, start_length]}[...]#{string[-end_length, end_length]}"
    end

    ##
    ## Convert a string to hyphenated slug
    ##
    ## @return     [String] slug version
    ##
    def slugify
      downcase.gsub(/[^a-z0-9]/, '-').gsub(/-+/, '-').gsub(/(^-|-$)/, '')
    end

    ##
    ## Remove emojis from output
    ##
    ## @return     [String] string with emojis stripped
    ##
    def strip_emoji
      text = dup.force_encoding('utf-8').encode

      # symbols & pics
      regex = /[\u{1f300}-\u{1f5ff}]/
      clean = text.gsub(regex, '')

      # enclosed chars
      regex = /[\u{2500}-\u{2BEF}]/
      clean = clean.gsub(regex, '')

      # emoticons
      regex = /[\u{1f600}-\u{1f64f}]/
      clean = clean.gsub(regex, '')

      # dingbats
      regex = /[\u{2702}-\u{27b0}]/
      clean = clean.gsub(regex, '')
    end

    ##
    ## Destructive version of #strip_emoji
    ## @see        #strip_emoji
    ##
    ## @return     [String] string with emoji stripped
    ##
    def strip_emoji!
      replace strip_emoji
    end

    ##
    ## Strips out Confluence detritus like TOC and author metadata
    ##
    ## @return     [String] string with metadata cleaned out
    ##
    def strip_meta
      content = dup
      # Remove style tags and content
      content.sub!(%r{<style.*?>.*?</style>}m, '')
      # Remove TOC
      content.gsub!(%r{<div class='toc-macro.*?</div>}m, '')

      # Match breadcrumb-section
      breadcrumbs = content.match(%r{<div id="breadcrumb-section">(.*?)</div>}m)
      if breadcrumbs
        # Extract page title from breadcrumbs
        page_title = breadcrumbs[1].match(%r{<li class="first">.*?<a href="index.html">(.*?)</a>}m)
        if page_title
          page_title = page_title[1]
          content.sub!(breadcrumbs[0], '')
          # find header
          header = content.match(%r{<div id="main-header">(.*?)</div>}m)

          old_title = header[1].match(%r{<span id="title-text">(.*?)</span>}m)[1].strip
          # Replace header with title we found as H1
          content.sub!(header[0], "<h1>#{old_title.sub(/#{page_title} : /, '').sub(/copy of /i, '')}</h1>")
        end
      end

      # Remove entire page-metadata block
      content.sub!(%r{<div class="page-metadata">.*?</div>}m, '')
      # Remove footer elements (attribution)
      content.sub!(%r{<div id="footer-logo">.*?</div>}m, '')
      content.sub!(%r{<div id="footer" role="contentinfo">.*?</div>}m, '')

      content
    end

    ##
    ## Count the number of h1 headers in the document
    ##
    ## @return     Number of h1s.
    ##
    def count_h1s
      scan(/<h1.*?>/).count
    end

    ##
    ## Bump all headers except for first H1
    ##
    ## @return     Content with adjusted headers
    ##
    def fix_headers
      return self if count_h1s == 1

      first_h1 = true

      gsub(%r{<h([1-6]).*?>(.*?)</h\1>}m) do
        m = Regexp.last_match
        level = m[1].to_i
        content = m[2].strip
        if level == 1 && first_h1
          first_h1 = false
          m[0]
        else
          level += 1 if level < 6

          "<h#{level}>#{content}</h#{level}>"
        end
      end
    end

    ##
    ## Adjust header levels so there's no jump greater than 1
    ##
    ## @return     Content with adjusted headers
    ##
    def fix_hierarchy
      headers = to_enum(:scan, %r{<h([1-6]).*?>(.*?)</h\1>}m).map { Regexp.last_match }
      content = dup
      last = 1
      headers.each do |h|
        level = h[1].to_i
        if level <= last + 1
          last = level
          next
        end

        level = last + 1
        content.sub!(/#{Regexp.escape(h[0])}/, "<h#{level}>#{h[2]}</h#{level}>")
      end

      content
    end

    ##
    ## Use nokogiri to convert tables
    ##
    ## @return     Content with tables markdownified
    ##
    def fix_tables
      gsub(%r{<table.*?>.*?</table>}m) do
        m = Regexp.last_match
        HTML2Markdown.new(m[0]).to_s.fix_indentation
      end.gsub(/\|\n\[/, "|\n\n[")
    end

    ##
    ## Make indentation of subsequent lines match the first line
    ##
    ## @return     [String] Outdented version of text
    ##
    def fix_indentation
      return self unless strip =~ (/^\s+\S/)
      out = []
      lines = split(/\n/)
      lines.delete_if { |l| l.strip.empty? }
      indent = lines[0].match(/^(\s*)\S/)[1]
      indent ||= ''

      lines.each do |line|
        next if line.strip.empty?

        out << line.sub(/^\s*/, indent)
      end

      "\n#{out.join("\n")}\n"
    end

    ##
    ## Clean up HTML before Markdown conversion. Removes block elements
    ## (div/section) and inline elements (span), fixes links and images, removes
    ## zero-width spaces
    ##
    ## @return     [String] cleaned up HTML string
    ##
    def cleanup
      content = dup
      # Checkmarks
      content.gsub!(%r{<span class="emoji">✔️</span>}, '&#10003;')

      # admonitions

      content.gsub!(%r{(?mix)
        <div\sclass="confluence-information-macro\sconfluence-information-macro-(.*?)">
        <p\sclass="title\sconf-macro-render">(.*?)</p>}) do
        m = Regexp.last_match
        if m[1] =~ /tip/
          "<p><em>#{m[2]}:</em></p>"
        else
          "<p><strong>#{m[2]}:</strong></p>"
        end
      end

      # delete div, section, and span tags (preserve content)
      content.gsub!(%r{</?div.*?>}m, '')
      content.gsub!(%r{</?section.*?>}m, '')
      content.gsub!(%r{</?span.*?>}m, '')
      # delete additional attributes on links (pandoc outputs weird syntax for attributes)
      content.gsub!(/<a.*?(href=".*?").*?>/, '<a \1>')
      # Delete icons
      content.gsub!(/<img class="icon".*?>/m, '')
      # Convert embedded images to easily-matched syntax for later replacement
      content.gsub!(/<img.*class="confluence-embedded-image.*?".*?src="(.*?)".*?>/m, '%image: \1')
      # Rewrite img tags with just src, converting data-src to src
      content.gsub!(%r{<img.*? src="(.*?)".*?/?>}m, '<img src="\1">')
      content.gsub!(%r{<img.*? data-src="(.*?)".*?/?>}m, '<img src="\1">')
      # Remove confluenceTd from tables
      content.gsub!(/ class="confluenceTd" /, '')
      # Remove emphasis tags around line breaks
      content.gsub!(%r{<(em|strong|b|u|i)><br/></\1>}m, '<br/>')
      # Remove empty emphasis tags
      content.gsub!(%r{<(em|strong|b|u|i)>\s*?</\1>}m, '')
      # Convert <br></strong> to <strong><br>
      content.gsub!(%r{<br/></strong>}m, '</strong><br/>')
      # Remove zero-width spaces and empty spans
      content.gsub!(%r{<span>\u00A0</span>}, ' ')
      content.gsub!(/\u00A0/, ' ')
      content.gsub!(%r{<span> *</span>}, ' ')
      # Remove squares from lists
      content.gsub!(/■/, '')
      # remove empty tags
      # content.gsub!(%r{<(\S+).*?>([\n\s]*?)</\1>}, '\2')
      content
    end

    ##
    ## Change image paths to correct relative path
    ##
    ## @return     [String] image paths replaced
    ##
    def relative_paths
      gsub(%r{markdown/images/}, 'images/')
    end

    ##
    ## Destructive version of #relative_paths
    ## @see        #relative_paths
    ##
    ## @return     [String] image paths replaced
    ##
    def relative_paths!
      replace relative_paths
    end

    ##
    ## Comment/span stripping
    ##
    ## @return     [String] comments stripped
    ##
    def strip_comments
      # Remove empty comments and spans
      gsub(/\n+ *<!-- *-->\n/, '').gsub(%r{</?span.*?>}m, '')
    end

    ##
    ## Destructive comment/span strip
    ## @see        #strip_comments
    ##
    ## @return     [String] comments stripped
    ##
    def strip_comments!
      replace strip_comments
    end

    ##
    ## Repoint images to flattened folder
    ##
    ## @return [String] content with /attachments links updated
    ##
    def repoint_flattened
      gsub(%r{(?:images/)?attachments/(?:\d+)/(.*?(?:png|jpe?g|gif|pdf))}, 'images/\1')
    end

    ##
    ## Destructive version of repoint_flattened
    ## @see #repoint_flattened
    ##
    ## @return [String] content with /attachments links updated
    ##
    def repoint_flattened!
      replace repoint_flattened
    end

    ##
    ## Replace %image with Markdown format
    ##
    ## @return     [String] content with markdownified images
    ##
    def markdownify_images
      gsub(/%image: (.*?)$/) do
        # URL-encode image path
        m = Regexp.last_match
        "![](#{m[1]})"
      end
    end

    ##
    ## Destructive version of markdownify_images
    ## @see #markdownify_images
    ##
    ## @return     [String] content with markdownified images
    ##
    def markdownify_images!
      replace markdownify_images
    end

    ##
    ## Process HTML content based on options
    ##
    ## @param      options  [Hash] The options
    ##
    ## @return [String] processed content
    ##
    def prepare_content(options)
      content = dup
      content = content.strip_meta if options[:strip_meta]
      content = content.cleanup
      content = content.strip_emoji if options[:strip_emoji]
      content = content.fix_headers if options[:fix_headers]
      content = content.fix_hierarchy if options[:fix_hierarchy]
      content
    end

    ##
    ## Destructive version of #prepare_content
    ##
    ## @param      options  [Hash] The options
    ##
    ## @return [String] processed content
    ##
    def prepare_content!(options)
      replace prepare_content(options)
    end
  end

  ##
  ## Return script version (requires it be run from within repository where VERSION file exists)
  ##
  ## @return     [String] version string
  ##
  def version
    version_file = File.join(File.dirname(File.realdirpath(__FILE__)), 'VERSION')
    if File.exist?(version_file)
      version = IO.read(version_file).strip
      "v#{version}"
    else
      '(version unavailable)'
    end
  end
end

options = {
  clean_dirs: false,
  clean_tables: false,
  color: true,
  debug: false,
  fix_headers: true,
  fix_hierarchy: true,
  fix_tables: false,
  flatten_attachments: true,
  max_table_width: nil,
  max_cell_width: 30,
  rename_files: true,
  include_source: false,
  strip_emoji: true,
  strip_meta: false,
  update_links: true
}

opt_parser = OptionParser.new do |opt|
  opt.banner = <<~EOBANNER
    Run in a folder full of HTML files, or pass a single HTML file as argument.
    If passing a single HTML file, optionally specify an output file as second argument.

    Usage: #{File.basename(__FILE__)} [OPTIONS] [FILE [OUTPUT_FILE]]
  EOBANNER
  opt.separator  ''
  opt.separator  'Options:'

  opt.on('-c', '--clean', 'Clear output directories before converting') do
    options[:clean_dirs] = true
  end

  opt.on('-e', '--[no-]strip-emoji', 'Strip emoji (default true)') do |option|
    options[:strip_emoji] = option
  end

  opt.on('-f', '--[no-]fix-headers', 'Bump all headers except first h1 (default true)') do |option|
    options[:fix_headers] = option
  end

  opt.on('-o', '--[no-]fix-hierarchy', 'Fix header nesting order (default true)') do |option|
    options[:fix_hierarchy] = option
  end

  opt.on('-s', '--strip-meta', 'Strip Confluence metadata (default false)') do
    options[:strip_meta] = true
  end

  opt.on('-t', '--[no-]convert-tables', 'Convert tables to Markdown (default false)') do |option|
    options[:fix_tables] = option
  end

<<<<<<< HEAD
  # Hidden, compatibility with other CLI tools (--color=never/always/auto)
  opt.on('--color WHEN') do |option|
    options[:color] = option =~ /^[nf]/ ? false : true
    CLI.coloring = options[:color]
=======
  opt.on('--clean-tables', 'Format converted tables, only valid with --convert-tables') do
    options[:clean_tables] = true
  end

  opt.on('--max-table-width WIDTH', 'If using --clean-tables, define a maximum table width') do |option|
    options[:max_table_width] = option.to_i
  end

  opt.on(['--max-cell-width WIDTH', 'If using --clean-tables, define a maximum cell width.',
          'Overriden by --max_table_width'].join(' ')) do |option|
    options[:max_cell_width] = option.to_i
>>>>>>> ed1712d8
  end

  opt.on('--[no-]flatten-images', 'Flatten attachments folder and update links (default true)') do |option|
    options[:flatten_attachments] = option
  end

  opt.on('--[no-]rename', 'Rename output files based on page title (default true)') do |option|
    options[:rename_files] = option
  end

  opt.on('--[no-]source', 'Include an HTML comment with name of original HTML file (default false)') do |option|
    options[:include_source] = option
  end


  opt.on('--stdout', 'When operating on single file, output to STDOUT instead of filename') do
    options[:rename_files] = false
  end

  opt.on('--[no-]update-links', 'Update links to local files (default true)') do |option|
    options[:update_links] = option
  end

  opt.separator ''
  opt.separator 'CLI'

  opt.on_tail('--[no-]colorize', 'Colorize command line messages with ANSI escape codes') do |option|
    options[:color] = option
    CLI.coloring = options[:color]
  end

<<<<<<< HEAD
=======
  # Compatibility with other CLI tools
  opt.on('--color WHEN', 'Colorize terminal output, "always, never, auto?"') do |option|
    options[:color] = option =~ /^[nf]/ ? false : true
    CLI.coloring = options[:color]
  end

>>>>>>> ed1712d8
  opt.on_tail('-d', '--debug', 'Display debugging info') do
    options[:debug] = true
  end

  opt.on_tail('-h', '--help', 'Display help') do
    puts opt
    Process.exit 0
  end

  opt.on_tail('-v', '--version', 'Display version number') do
    c2m = Confluence2MD.new
    puts "#{File.basename(__FILE__)} #{c2m.version}"
    Process.exit 0
  end
end

opt_parser.parse!

options[:clean_tables] = options[:fix_tables] ? options[:clean_tables] : false

c2m = Confluence2MD.new(options)

# If a single file is passed as an argument, process just that file
if ARGV.count.positive?
  html = File.expand_path(ARGV[0])
  res = c2m.single_file(html)
  if res && ARGV[1]
    markdown = File.expand_path(ARGV[1])
    File.open(markdown, 'w') { |f| f.puts res }
    CLI.finished "#{html} => #{markdown}"
  elsif res
    puts res
  end
# If text is piped in, process STDIN
elsif $stdin.stat.size.positive?
  input = $stdin.read.force_encoding('utf-8')
  puts c2m.handle_stdin(input)
# Otherwise, assume we're in a folder full of HTML files
# subfolders for output will be created
# url-based media is downloaded and saved, relative paths are updated
else
  c2m.all_html
end<|MERGE_RESOLUTION|>--- conflicted
+++ resolved
@@ -1738,12 +1738,6 @@
     options[:fix_tables] = option
   end
 
-<<<<<<< HEAD
-  # Hidden, compatibility with other CLI tools (--color=never/always/auto)
-  opt.on('--color WHEN') do |option|
-    options[:color] = option =~ /^[nf]/ ? false : true
-    CLI.coloring = options[:color]
-=======
   opt.on('--clean-tables', 'Format converted tables, only valid with --convert-tables') do
     options[:clean_tables] = true
   end
@@ -1755,7 +1749,6 @@
   opt.on(['--max-cell-width WIDTH', 'If using --clean-tables, define a maximum cell width.',
           'Overriden by --max_table_width'].join(' ')) do |option|
     options[:max_cell_width] = option.to_i
->>>>>>> ed1712d8
   end
 
   opt.on('--[no-]flatten-images', 'Flatten attachments folder and update links (default true)') do |option|
@@ -1787,15 +1780,12 @@
     CLI.coloring = options[:color]
   end
 
-<<<<<<< HEAD
-=======
   # Compatibility with other CLI tools
   opt.on('--color WHEN', 'Colorize terminal output, "always, never, auto?"') do |option|
     options[:color] = option =~ /^[nf]/ ? false : true
     CLI.coloring = options[:color]
   end
 
->>>>>>> ed1712d8
   opt.on_tail('-d', '--debug', 'Display debugging info') do
     options[:debug] = true
   end
